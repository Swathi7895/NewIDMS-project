--- conflicted
+++ resolved
@@ -19,13 +19,4 @@
   background: var(--background);
   color: var(--foreground);
   font-family: var(--font-geist-sans), Arial, Helvetica, sans-serif;
-}
-
-input,
-textarea {
-<<<<<<< HEAD
-  color: #282727;
-=======
-  color: #282727;
->>>>>>> 7258faeb
 }